--- conflicted
+++ resolved
@@ -667,14 +667,15 @@
 
     def OnCreateMapset(self, event):
         """Create new mapset"""
-        gisdbase = gisenv()['GISDBASE']
+        gisdbase = self.selected_grassdb[0]
+        location = self.selected_location[0]
         try:
             mapset = create_mapset_interactively(self,
-                                        gisdbase,
-                                        self.selected_location[0].label)
+                                        gisdbase.label,
+                                        location.label)
             if mapset:
                 self.InsertMapset(name=mapset,
-                                  location_node=self.selected_location[0])
+                                  location_node=location)
                 self.ReloadTreeItems()
         except Exception as e:
             GError(parent=self,
@@ -1014,28 +1015,14 @@
             Debug.msg(1, "DROP DONE")
             self.OnPasteMap(event)
 
-<<<<<<< HEAD
-    def OnSwitchLocationMapset(self, event):
+    def OnSwitchDbLocationMapset(self, event):
         """Switch to location and mapset"""
-        self._SwitchLocationMapset()
-
-    def _SwitchLocationMapset(self):
+        self._SwitchDbLocationMapset()
+
+    def _SwitchDbLocationMapset(self):
         """Switch to location and mapset"""
         genv = gisenv()
         # If selected location is the current one, just switch mapsets
-        if self.selected_location[0].label == genv['LOCATION_NAME']:
-            self.changeMapset.emit(mapset=self.selected_mapset[0].label)
-        # If selected location is not the current one, switch mapsets and locations
-        else:
-            self.changeLocation.emit(mapset=self.selected_mapset[0].label,
-                                     location=self.selected_location[0].label)
-        self.UpdateCurrentLocationMapsetNode()
-        self.ExpandCurrentMapset()
-        self.RefreshItems()
-
-=======
-    def OnSwitchDbLocationMapset(self, event):
-        genv = gisenv()
         if self.selected_grassdb[0].label == genv['GISDBASE'] and \
            self.selected_location[0].label == genv['LOCATION_NAME']:
             self.changeMapset.emit(mapset=self.selected_mapset[0].label)
@@ -1047,35 +1034,10 @@
             self.changeLocation.emit(mapset=self.selected_mapset[0].label,
                                      location=self.selected_location[0].label,
                                      dbase=self.selected_grassdb[0].label)
-        self.UpdateCurrentDbLocationMapsetNode()
+        self.UpdateCurrentLocationMapsetNode()
         self.ExpandCurrentMapset()
         self.RefreshItems()
 
-    def OnCreateMapset(self, event):
-        """Create new mapset"""
-        gisdbase = self.selected_grassdb[0]
-        location = self.selected_location[0]
-
-        dlg = NewMapsetDialog(
-            parent=self,
-            default=get_default_mapset_name(),
-            database=gisdbase.label,
-            location=location.label
-        )
-        if dlg.ShowModal() == wx.ID_OK:
-            mapset = dlg.GetValue()
-            try:
-                create_mapset(gisdbase.label,
-                              location.label,
-                              mapset)
-            except OSError as err:
-                GError(parent=self,
-                       message=_("Unable to create new mapset: %s") % err,
-                       showTraceback=False)
-            self.InsertMapset(name=mapset,
-                              location_node=location)
-
->>>>>>> 423ccab8
     def OnMetadata(self, event):
         """Show metadata of any raster/vector/3draster"""
         def done(event):
